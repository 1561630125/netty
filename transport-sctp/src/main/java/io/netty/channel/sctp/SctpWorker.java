--- conflicted
+++ resolved
@@ -318,13 +318,9 @@
                 if (!messageInfo.isUnordered()) {
                     failure = false;
                 } else {
-<<<<<<< HEAD
-                    logger.error("Received unordered SCTP Packet");
-=======
                     if (logger.isErrorEnabled()) {
-                        logger.error("Received incomplete sctp packet, can not continue! Expected SCTP_EXPLICIT_COMPLETE message");
-                    }
->>>>>>> 479def20
+                        logger.error("Received unordered SCTP Packet");
+                    }
                     failure = true;
                 }
             } else {
